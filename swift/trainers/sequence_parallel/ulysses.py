--- conflicted
+++ resolved
@@ -57,8 +57,6 @@
     return inputs
 
 
-<<<<<<< HEAD
-=======
 def _get_train_sampler(self, dataset=None) -> Sampler:
     ulysses = self.ulysses
     if dataset is None:
@@ -73,15 +71,6 @@
     )
 
 
-def _prepare_inputs(self, inputs, ulysses):
-    if 'labels' in inputs:
-        labels = inputs['labels']
-        _, _, labels, _, _, _ = ulysses.pad_and_split_inputs(None, None, labels, None, None, None)
-        inputs['labels'] = labels
-    return self._origin_prepare_inputs(inputs)
-
-
->>>>>>> 9e25d933
 def old_policy(self):
     ulysses = self.ulysses
     # changes: `* ulysses.sp_world_size`
@@ -523,58 +512,4 @@
             trainer._get_per_token_logps = MethodType(_get_per_token_logps, trainer)
             trainer.split_by_mini_batches = MethodType(split_by_mini_batches, trainer)
 
-<<<<<<< HEAD
-            class DataloaderWrap:
-
-                def __init__(self, dataloader):
-                    self.dataloader = dataloader
-
-                def __getattr__(self, item):
-                    return getattr(self.dataloader, item)
-
-                def __len__(wrapped):
-                    return len(wrapped.dataloader) * self.sp_world_size
-
-                def __iter__(self):
-                    yield from self.dataloader
-
-            def get_train_dataloader(trainer):
-                dataloader = trainer.get_origin_train_dataloader()
-                return DataloaderWrap(dataloader)
-
-            trainer.get_origin_train_dataloader = trainer.get_train_dataloader
-            trainer.get_train_dataloader = MethodType(get_train_dataloader, trainer)
-
-        setup_compute_acc(self)
-=======
-        from swift.plugin import metric
-        from swift.trainers import mixin
-        compute_acc_origin = metric.compute_acc
-
-        def compute_acc(preds, labels, *args, **kwargs) -> Dict[str, List[float]]:
-            # Gather preds and labels across the sp group
-            if isinstance(preds, np.ndarray):
-                preds = torch.from_numpy(preds).to(get_current_device())
-            if isinstance(labels, np.ndarray):
-                labels = torch.from_numpy(labels).to(get_current_device())
-            if labels.shape[1] > preds.shape[1]:
-                _, _, labels, _, _, _ = self.pad_and_split_inputs(None, None, labels, None, None, None)
-            shape0 = preds.shape[0]
-            preds_output = torch.empty((shape0 * self.sp_world_size, preds.shape[1]),
-                                       dtype=preds.dtype,
-                                       device=preds.device)
-            dist.all_gather_into_tensor(preds_output, preds, group=self.sp_group)
-            preds_output = torch.cat(preds_output.split(shape0, dim=0), dim=1)
-            shape0 = labels.shape[0]
-            labels_output = torch.empty((shape0 * self.sp_world_size, labels.shape[1]),
-                                        dtype=labels.dtype,
-                                        device=labels.device)
-            dist.all_gather_into_tensor(labels_output, labels, group=self.sp_group)
-            labels_output = torch.cat(labels_output.split(shape0, dim=0), dim=1)
-            # roll back to fit compute_acc
-            labels_output = torch.roll(labels_output, shifts=1, dims=1)
-            return compute_acc_origin(preds_output, labels_output, *args, **kwargs)
-
-        metric.compute_acc = compute_acc
-        mixin.compute_acc = compute_acc
->>>>>>> 9e25d933
+        setup_compute_acc(self)