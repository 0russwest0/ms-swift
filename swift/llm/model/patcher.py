--- conflicted
+++ resolved
@@ -192,7 +192,6 @@
     if padding_side == 'left':
         pooled_logits = logits[:, -1]
     else:
-<<<<<<< HEAD
         if self.config.pad_token_id is None and batch_size != 1:
             raise ValueError('Cannot handle batch sizes > 1 if no padding token is defined.')
         if self.config.pad_token_id is None:
@@ -206,27 +205,12 @@
                 # if no pad token found, use modulo instead of reverse indexing for ONNX compatibility
                 sequence_lengths = torch.eq(input_ids, self.config.pad_token_id).int().argmax(-1) - 1
                 sequence_lengths = sequence_lengths % input_ids.shape[-1]
-                sequence_lengths = sequence_lengths.to(logits.device)
-            elif kwargs.get('attention_mask') is not None:
+                elif kwargs.get('attention_mask') is not None:
                 sequence_lengths = kwargs['attention_mask'].sum(dim=1) - 1
             else:
                 sequence_lengths = -1
-=======
-        if output.get('attention_mask') is not None:
-            # When use padding_free in seq_cls tasks, `revert_padding_free` will add a attention_mask in the output
-            batch_size = output.get('attention_mask').shape[0]
-            sequence_lengths = output.get('attention_mask').sum(dim=1) - 1
-        elif input_ids is not None:
-            # if no pad token found, use modulo instead of reverse indexing for ONNX compatibility
-            sequence_lengths = torch.eq(input_ids, self.config.pad_token_id).int().argmax(-1) - 1
-            sequence_lengths = sequence_lengths % input_ids.shape[-1]
-        elif kwargs.get('attention_mask') is not None:
-            sequence_lengths = kwargs['attention_mask'].sum(dim=1) - 1
-        else:
-            sequence_lengths = -1
-    if isinstance(sequence_lengths, torch.Tensor):
-        sequence_lengths = sequence_lengths.to(logits.device)
->>>>>>> 7dca81aa
+        if isinstance(sequence_lengths, torch.Tensor):
+            sequence_lengths = sequence_lengths.to(logits.device)
 
         pooled_logits = logits[torch.arange(batch_size, device=logits.device), sequence_lengths]
 
