# Copyright (c) Alibaba, Inc. and its affiliates.
import hashlib
import inspect
import math
import os
import re
from contextlib import contextmanager, nullcontext
from copy import deepcopy
from dataclasses import asdict
from functools import partial, wraps
from typing import TYPE_CHECKING, Any, Callable, Dict, List, Literal, Optional, Tuple, Union

import torch
import torch.nn as nn
import torch.nn.functional as F
from modelscope.hub.utils.utils import get_cache_dir
from peft import PeftModel
from PIL import Image
from torch.nn.utils.rnn import pad_sequence
from transformers import StoppingCriteriaList
from transformers.integrations import is_deepspeed_zero3_enabled
from transformers.utils import strtobool

from swift.utils import get_dist_setting, get_env_args, get_logger, use_torchacc
from ..utils import Processor, ProcessorMixin
from .template_inputs import InferRequest, StdTemplateInputs, TemplateInputs
from .utils import Context, ContextType, StopWordsCriteria, fetch_one, findall, split_str_parts_by
from .vision_utils import load_audio, load_batch, load_image, rescale_image

logger = get_logger()
if TYPE_CHECKING:
    from .template_meta import TemplateMeta


class MaxLengthError(ValueError):
    pass


class Template(ProcessorMixin):
    special_tokens = ['<image>', '<video>', '<audio>', '<bbox>', '<ref-object>', '<cot-process>', '<start-image>']
    special_keys = ['images', 'videos', 'audios', 'objects']

    image_placeholder = ['<image>']
    video_placeholder = ['<video>']
    audio_placeholder = ['<audio>']
    cot_process_placeholder = ['ки']
    placeholder_tokens = []  # For clearer printing
    load_images = True
    skip_prompt = True
    use_model = False
    norm_bbox = 'norm1000'

    is_encoder_decoder = False

    def __init__(
        self,
        processor: Optional[Processor],
        template_meta: 'TemplateMeta',
        default_system: Optional[str] = None,
        max_length: Optional[int] = None,
        *,
        truncation_strategy: Literal['raise', 'left', 'right'] = 'raise',
        max_pixels: Optional[int] = None,
        agent_template: Optional[str] = None,
        norm_bbox: Literal['norm1000', 'none', None] = None,
        use_chat_template: bool = True,
        remove_unused_columns: bool = True,
        # only for train
        padding_free: bool = False,
        padding_side: Literal['left', 'right'] = 'right',
        loss_scale: str = 'default',
        sequence_parallel_size: int = 1,
        # infer/deploy
        response_prefix: Optional[str] = None,
        template_backend: Literal['swift', 'jinja'] = 'swift',
    ) -> None:
        """
        default_system: Override the default_system in the template.
        max_length: Max length of the sequence
        truncation_strategy: The truncation strategy
        max_pixels: Rescale image to reduce memory usage, default `None` means no limitation.
            e.g. 512 * 512 (H*W)
        padding_side: The padding_side when the training batch_size >= 2
        loss_scale: The loss scale function to use
        """
        from .template_meta import TemplateMeta
        from swift.plugin import agent_templates, loss_scale_map
        self._processor_inited = False
        self._version = 'v1'  # Avoid compatibility issues caused by load_from_cache_file caching.
        self.max_length = max_length

        if not use_chat_template:
            template_meta = template_meta.to_generate_template_meta()
        else:
            template_meta = deepcopy(template_meta)
        # if default_system is None. not change self.default_system
        template_meta.check_system(default_system)
        if default_system is not None:
            template_meta.default_system = default_system
        if response_prefix is not None:
            template_meta.response_prefix = response_prefix

        self.template_meta: TemplateMeta = template_meta
        self.use_chat_template = use_chat_template
        self.remove_unused_columns = remove_unused_columns
        self.template_backend = template_backend
        self.max_length = max_length
        self.truncation_strategy = truncation_strategy
        self.loss_scale = loss_scale_map[loss_scale]()
        self.max_pixels = max_pixels
        self.padding_side = padding_side
        self.sequence_parallel_size = sequence_parallel_size
        self.padding_free = padding_free
        agent_template = agent_template or template_meta.agent_template
        self._agent_template = agent_template
        self.agent_template = agent_templates[agent_template]()
        self.norm_bbox = norm_bbox or self.norm_bbox
        if self.is_encoder_decoder:
            self.skip_prompt = False
        self.mode: Literal['pt', 'vllm', 'lmdeploy',  # infer
                           'train', 'rlhf', 'kto', 'gkd',  # train
                           'seq_cls', 'embedding', 'prm'] = 'pt'
        self._packing = self.padding_free
        self.use_megatron = False
        self._handles = []
        self._deepspeed_initialize = None

        if processor is not None:
            self.init_processor(processor)

    def init_processor(self, processor: Processor) -> None:
        if processor is None:
            return
        self._processor_inited = True
        self.processor = processor
        self.model_info = processor.model_info
        self.config = self.model_info.config
        if self.model_info.task_type != 'causal_lm':
            self.mode = self.model_info.task_type

        self.model_meta = processor.model_meta
        if self.max_length is None:
            self.max_length = self.model_info.max_model_len
        logger.info(f'default_system: {repr(self.template_meta.default_system)}')
        logger.info(f'max_length: {self.max_length}')
        logger.info(f'response_prefix: {repr(self.template_meta.response_prefix)}')
        logger.info(f'agent_template: {self._agent_template}')
        if self.model_meta.is_multimodal:
            logger.info(f'norm_bbox: {self.norm_bbox}')
        tokenizer = self.tokenizer

        for i, token in enumerate(self.placeholder_tokens):
            if isinstance(token, str):
                self.placeholder_tokens[i] = tokenizer.convert_tokens_to_ids(token)
        self.template_meta.init(tokenizer)

    @staticmethod
    def _load_image(image, load_images: bool):
        if load_images:
            if isinstance(image, dict) and 'bytes' in image:
                image = image['bytes'] or image['path']
            image = load_image(image)
        else:
            if isinstance(image, dict):
                path = image['path']
                if path and (path.startswith('http') or os.path.exists(path)):
                    image = path
                else:
                    image = load_image(image['bytes'])
            elif not isinstance(image, str):
                image = load_image(image)
        return image

    @staticmethod
    def _get_height_width(inputs: StdTemplateInputs) -> None:
        width = []
        height = []
        for image in inputs.images:
            width.append(image.width)
            height.append(image.height)
        inputs.objects['width'] = width
        inputs.objects['height'] = height

    def normalize_bbox(self, inputs: StdTemplateInputs) -> None:
        objects = inputs.objects
        bbox_list = objects['bbox']
        width_list = objects['width']
        height_list = objects['height']
        bbox_type = objects.pop('bbox_type', None) or 'real'
        image_id_list = objects.pop('image_id', None) or []
        image_id_list += [0] * (len(bbox_list) - len(image_id_list))
        for bbox, image_id in zip(bbox_list, image_id_list):
            if bbox_type == 'norm1':
                width, height = 1, 1
            else:
                width, height = width_list[image_id], height_list[image_id]
            for i, (x, y) in enumerate(zip(bbox[::2], bbox[1::2])):
                if self.norm_bbox == 'norm1000':
                    norm_width, norm_height = 1000, 1000
                elif self.norm_bbox == 'none':
                    image = inputs.images[image_id]
                    norm_width, norm_height = image.width, image.height
                bbox[2 * i] = int(round(x / width * norm_width))
                bbox[2 * i + 1] = int(round(y / height * norm_height))

    def _preprocess_function_call(self, inputs: StdTemplateInputs) -> None:
        agent_template = self.agent_template
        agent_template.template_meta = self.template_meta  # for hermes
        if inputs.tools:
            if isinstance(inputs.tools, str):
                inputs.tools = agent_template._parse_json(inputs.tools)
                if not isinstance(inputs.tools, (list, tuple)):
                    inputs.tools = [inputs.tools]
            elif isinstance(inputs.tools, (list, tuple)):
                inputs.tools = [agent_template._parse_json(tool) for tool in inputs.tools]
            else:
                raise ValueError(f'inputs.tools: {inputs.tools}')
            for i, tool in enumerate(inputs.tools):
                inputs.tools[i] = agent_template.wrap_tool(tool)
        i = 0
        messages = inputs.messages
        while i < len(messages):
            if messages[i]['role'] == 'tool_call':
                i_start = i
                while i + 1 < len(messages) and messages[i + 1]['role'] == 'tool_call':
                    i += 1
                tool_content = self.agent_template._format_tool_calls(messages[i_start:i + 1])
                messages[i_start:i + 1] = [{'role': 'assistant', 'content': tool_content}]
                i = i_start + 1
            else:
                i += 1

    def _preprocess_inputs(
        self,
        inputs: StdTemplateInputs,
    ) -> None:
        self._preprocess_function_call(inputs)
        if self.model_meta.is_multimodal:
            self._replace_image_tags(inputs)
            self._replace_start_image_tags(inputs)
        images = inputs.images
        load_images = self.load_images or self.mode in {'vllm', 'lmdeploy'}
        load_images_origin = load_images
        if self.max_pixels is not None or inputs.objects:
            load_images = True
        if images:
            for i, image in enumerate(images):
                images[i] = self._load_image(images[i], load_images)
        if inputs.objects:
            self._get_height_width(inputs)
        if self.max_pixels is not None:
            # Scale the image proportionally without affecting the scaled objects.
            images = [rescale_image(img, self.max_pixels) for img in images]
        if images and not load_images_origin:  # fix pt & qwen-vl
            for i, image in enumerate(images):
                if isinstance(image, Image.Image):
                    images[i] = self._save_pil_image(image)
        inputs.images = images

        if self.mode == 'vllm' and inputs.audios:
            sampling_rate = get_env_args('sampling_rate', int, None)
            inputs.audios = load_batch(
                inputs.audios, load_func=partial(load_audio, sampling_rate=sampling_rate, return_sr=True))

        if inputs.is_multimodal:
            self._add_default_tags(inputs)

    @staticmethod
    def _replace_image_tags(inputs: StdTemplateInputs):
        # compat
        if inputs.images:
            return
        images = []
        pattern = r'<img>(.+?)</img>'
        for message in inputs.messages:
            content = message['content']
            if not isinstance(content, str):
                continue
            for image in re.findall(pattern, content):
                # only support local_path
                if os.path.isfile(image):
                    images.append(image)
                else:
                    logger.warning_once(f'Failed to parse image path: `{content}`.', hash_id='<img></img>')
            message['content'] = re.sub(pattern, '<image>', content)
        inputs.images = images

    @staticmethod
    def _replace_start_image_tags(inputs: StdTemplateInputs):
        # compat
        generate_mode = False
        message = inputs.messages[-1]
        content = message['content']
        if message['role'] == 'user' and content.endswith('<start-image>'):
            generate_mode = True
            message['content'] = message['content'][:-len('<start-image>')]  # remove the <start-image>
        inputs.generate_mode = generate_mode

    @staticmethod
    def _extend_tokens(input_ids: List[int], labels: Optional[List[int]], replace_idx_list: List[int],
                       get_new_tokens: Callable[[int], List[int]]) -> Tuple[List[int], Optional[List[int]]]:
        added_tokens_len = 0
        for i, idx in enumerate(replace_idx_list):
            new_tokens = get_new_tokens(i)
            token_len = len(new_tokens)
            input_ids = input_ids[:idx + added_tokens_len] + new_tokens + input_ids[added_tokens_len + idx + 1:]
            if labels:
                labels = labels[:idx + added_tokens_len] + [-100] * token_len + labels[added_tokens_len + idx + 1:]
            added_tokens_len += token_len - 1
        return input_ids, labels

    def compute_loss_context(self, model, inputs):
        return nullcontext()

    @staticmethod
    def get_base_model(model):
        if isinstance(model, PeftModel):
            return model.model
        else:
            return model

    def _rlhf_encode(self, inputs: StdTemplateInputs) -> Dict[str, Any]:
        chosen_inputs, rejected_inputs = inputs, deepcopy(inputs)
        assert chosen_inputs.rejected_response is not None, f'inputs: {inputs}'
        rejected_inputs.messages[-1]['content'] = chosen_inputs.rejected_response
        chosen_encoded = self._encode_truncated(chosen_inputs)
        rejected_encoded = self._encode_truncated(rejected_inputs)

        encoded = {}
        for prefix in ['chosen', 'rejected']:
            data = locals()[f'{prefix}_encoded']
            for k, v in data.items():
                encoded[f'{prefix}_{k}'] = v
        return encoded

    def _kto_encode(self, inputs: StdTemplateInputs) -> Dict[str, Any]:
        label, inputs.label = inputs.label, None
        encoded = self._rlhf_encode(inputs)
        encoded['label'] = bool(label)
        return encoded

    def _gkd_encode(self, inputs: StdTemplateInputs) -> Dict[str, Any]:
        encoded = self._encode_truncated(inputs)
        encoded['prompts'] = encoded['input_ids'][:-len(encoded.pop('answer_input_ids'))]
        for k in list(encoded.keys()):
            if k.startswith('prompt_') or k.endswith('answer_'):
                encoded.pop(k, None)
        return encoded

    def _embedding_encode(self, inputs: StdTemplateInputs) -> Dict[str, Any]:
        _encoded = {}
        labels = []

        def split_multi_medias(_inputs):
            _content = _inputs.messages[-2]['content']
            image_size = len(re.findall('<image>', _content))
            video_size = len(re.findall('<video>', _content))
            audio_size = len(re.findall('<audio>', _content))
            _inputs.images = inputs.images[:image_size]
            assert len(_inputs.images) == image_size
            inputs.images = inputs.images[image_size:]
            _inputs.videos = inputs.videos[:video_size]
            assert len(_inputs.videos) == video_size
            inputs.videos = inputs.videos[video_size:]
            _inputs.audios = inputs.audios[:audio_size]
            assert len(_inputs.audios) == audio_size
            inputs.audios = inputs.audios[audio_size:]

        anchor = deepcopy(inputs)
        anchor.messages[-1]['content'] = ''
        anchor.rejected_response = []
        split_multi_medias(anchor)
        anchor_encoded = self._encode_truncated(anchor)
        for key in anchor_encoded:
            _encoded[f'anchor_{key}'] = anchor_encoded[key]
        positive = deepcopy(inputs)
        positive.messages[-2]['content'] = positive.messages[-1]['content']
        positive.messages[-1]['content'] = ''
        positive.rejected_response = []
        split_multi_medias(positive)
        positive_encoded = self._encode_truncated(positive)
        for key in positive_encoded:
            _encoded[f'positive_{key}'] = positive_encoded[key]
            _encoded[f'negative_{key}'] = []
        labels.append(float(inputs.label) if inputs.label is not None else 1.0)

        rejected_len = len(inputs.rejected_response) if inputs.rejected_response else 0
        for i in range(rejected_len):
            negative = deepcopy(inputs)
            negative.messages[-2]['content'] = negative.rejected_response[i]
            negative.messages[-1]['content'] = ''
            negative.rejected_response = []
            split_multi_medias(negative)
            negative_encoded = self._encode_truncated(negative)
            for key in negative_encoded:
                _encoded[f'negative_{key}'].append(negative_encoded[key])
            labels.append(0.0)

        _encoded['labels'] = labels
        return _encoded

    def _reranker_encode(self, inputs: StdTemplateInputs) -> Dict[str, Any]:
        _encoded = {}
        labels = []

        positive = deepcopy(inputs)
        positive.rejected_response = []
        positive_encoded = self._encode_truncated(positive)
        for key in positive_encoded:
            _encoded[f'positive_{key}'] = positive_encoded[key]
            _encoded[f'negative_{key}'] = []
        labels.append(1)
        
        rejected_len = len(inputs.rejected_response) if inputs.rejected_response else 0
        for i in range(rejected_len):
            negative = deepcopy(inputs)
            negative.messages[-1]['content'] = negative.rejected_response[i]
            negative.rejected_response = []
            negative_encoded = self._encode_truncated(negative)
            for key in negative_encoded:
                _encoded[f'negative_{key}'].append(negative_encoded[key])
            labels.append(0)
            
        _encoded['labels'] = labels
        return _encoded

    def _seq_cls_encode(self, inputs: StdTemplateInputs) -> Dict[str, Any]:
        encoded = self._encode_truncated(inputs)
        encoded.pop('labels', None)
        if inputs.label is not None:
            labels = inputs.label
            problem_type = self._get_problem_type(self.config, labels=labels)
            if problem_type == 'single_label_classification':
                labels = int(labels)
            encoded['labels'] = labels
        return encoded

    @torch.inference_mode()
    def encode(self,
               inputs: Union[TemplateInputs, Dict[str, Any], InferRequest],
               return_template_inputs: bool = False) -> Dict[str, Any]:
        """The entrance method of Template!

        Returns:
            return {'input_ids': List[int], 'labels': Optional[List[int]], ...}
        """
        assert self._processor_inited, ('Please initialize the processor before calling the template.encode method: '
                                        'template.init_processor(processor).')
        if isinstance(inputs, (InferRequest, TemplateInputs)):
            inputs = asdict(inputs)

        extra_kwargs = {}
        if isinstance(inputs, dict):
            inputs = deepcopy(inputs)
            if not self.is_training:
                InferRequest.remove_response(inputs['messages'])
            inputs, extra_kwargs = StdTemplateInputs.from_dict(inputs)
        elif isinstance(inputs, StdTemplateInputs):
            inputs = deepcopy(inputs)
        assert isinstance(inputs, StdTemplateInputs)
        self._preprocess_inputs(inputs)

        if self.mode in {'pt', 'train', 'prm', 'vllm', 'lmdeploy'}:
            encoded = self._encode_truncated(inputs)
        elif self.mode == 'seq_cls':
            encoded = self._seq_cls_encode(inputs)
        elif self.mode == 'rlhf':
            encoded = self._rlhf_encode(inputs)
        elif self.mode == 'kto':
            encoded = self._kto_encode(inputs)
        elif self.mode == 'gkd':
            encoded = self._gkd_encode(inputs)
        elif self.mode == 'embedding':
            encoded = self._embedding_encode(inputs)
        elif self.mode in ['reranker', 'generative_reranker']:
            encoded = self._reranker_encode(inputs)
        if inputs.channel is not None:
            encoded['channel'] = inputs.channel

        lengths = [0]
        for key in list(encoded.keys()):
            if encoded[key] is None:
                encoded.pop(key)
            elif key.endswith('length'):
                value = encoded[key]
                if isinstance(value, int):
                    lengths.append(value)
                elif isinstance(value, (tuple, list)):
                    lengths += value
        encoded['length'] = max(lengths)
        if return_template_inputs:
            encoded['template_inputs'] = inputs
        if not self.remove_unused_columns:
            encoded['_extra_kwargs'] = extra_kwargs
        return encoded

    def packing_row(self, row: List[Tuple[Dict[str, Any], int]]) -> Dict[str, Any]:
        packed = {}
        keys = set()
        for r in row:
            keys.update(r[0].keys())
        for key in keys:
            if key in {'input_ids', 'labels', 'loss_scale'}:
                packed[key] = sum((x[0][key] for x in row), start=[])
            elif key == 'length':
                packed[key] = sum((x[0][key] for x in row))
        if 'position_ids' not in packed:
            packed['position_ids'] = sum((list(range(x[1])) for x in row), start=[])

        packed.update(self._data_collator_mm_data([r[0] for r in row]))
        return packed

    def _post_encode(self, model: nn.Module, inputs: Dict[str, Any]) -> Dict[str, Any]:
        return inputs

    @staticmethod
    def _skip_stop_tokens(generate_ids: List[int], stop_tokens: List[int], is_finished: bool) -> List[int]:
        len_tokens = len(stop_tokens)
        if is_finished and generate_ids[-len_tokens:] == stop_tokens:
            return generate_ids[:-len_tokens]
        if not is_finished:
            for i in range(len_tokens, 0, -1):
                if generate_ids[-i:] == stop_tokens[:i]:
                    return generate_ids[:-i]
        return generate_ids

    @staticmethod
    def _get_seq_cls_logprobs(pred: int, logprobs: torch.Tensor, top_logprobs: int):
        idxs = logprobs.argsort(descending=True, dim=-1)[:top_logprobs].tolist()
        logprobs = logprobs.tolist()
        return {
            'content': [{
                'index': pred,
                'logprobs': [logprobs[p] for p in pred] if isinstance(pred, (list, tuple)) else logprobs[pred],
                'top_logprobs': [{
                    'index': idx,
                    'logprob': logprobs[idx]
                } for idx in idxs]
            }]
        }

    @staticmethod
    def _get_problem_type(config, labels=None, logits=None) -> str:
        problem_type = config.problem_type
        if problem_type is not None:
            return problem_type
        if labels is not None:
            if isinstance(labels, (list, tuple)):
                if labels and isinstance(labels[0], float):
                    problem_type = 'regression'
                else:
                    problem_type = 'multi_label_classification'
            else:
                problem_type = 'single_label_classification'
                assert config.num_labels >= labels + 1
        if logits is not None:
            if logits.shape[-1] == 1:
                problem_type = 'regression'
            else:
                problem_type = 'single_label_classification'  # compatible with older versions
        assert problem_type is not None
        config.problem_type = problem_type
        return problem_type

    def decode_seq_cls(self, logits: torch.Tensor, top_logprobs: int):
        assert isinstance(logits, torch.Tensor)
        problem_type = self._get_problem_type(self.config, logits=logits)
        if problem_type == 'regression':
            preds = logits.squeeze(dim=-1).tolist()
            logprobs = [None] * len(preds)
        else:
            if problem_type == 'single_label_classification':
                preds = torch.argmax(logits, dim=-1).tolist()
                logprobs = torch.log_softmax(logits, -1)
            else:
                preds = [(logprob >= 0.5).nonzero(as_tuple=True)[0].tolist() for logprob in torch.sigmoid(logits)]
                logprobs = F.logsigmoid(logits)
            logprobs = [self._get_seq_cls_logprobs(pred, logprobs[i], top_logprobs) for i, pred in enumerate(preds)]
        return preds, logprobs

    def decode(self,
               generate_ids: List[int],
               *,
               is_finished: bool = True,
               tokenizer_kwargs=None,
               first_token=True,
               **kwargs) -> Any:
        tokenizer_kwargs = tokenizer_kwargs or {}
        response = self._skip_stop_decode(generate_ids, is_finished, **tokenizer_kwargs)
        if first_token and self.template_meta.response_prefix:
            response = self.template_meta.response_prefix + response
        return response

    def decode_prm(self, input_ids: torch.Tensor, logits: torch.Tensor) -> Any:
        raise NotImplementedError

    @contextmanager
    def generate_context(self):
        origin_mode = self.mode
        if self.mode in {'train', 'rlhf', 'kto', 'gkd'}:
            self.set_mode('pt')
        is_multimodal = self.model_meta.is_multimodal
        if is_multimodal:
            models = self.remove_post_encode_hook()
        try:
            yield
        finally:
            if is_multimodal:
                self.register_post_encode_hook(models)
            self.set_mode(origin_mode)

    def generate(self, model, *args, **kwargs):
        base_model = self.get_base_model(model)
        signature = inspect.signature(base_model.generate)
        if 'use_model_defaults' in signature.parameters and 'use_model_defaults' not in kwargs:
            kwargs['use_model_defaults'] = False
        return model.generate(*args, **kwargs)

    def _skip_stop_decode(self, generate_ids: List[int], is_finished: bool, **decode_kwargs) -> Any:
        # Do not print template_meta.suffix[-1] and eos_token.
        # However, other stop_words will be printed.
        tokenizer = self.tokenizer

        if len(generate_ids) > 0 and generate_ids[-1] == tokenizer.eos_token_id:
            generate_ids = generate_ids[:-1]
        # skip suffix and eos_token
        template_suffix = self.template_meta.suffix[-1]
        if isinstance(template_suffix, str):
            # [-1:]: fix OpenGVLab/Mini-InternVL-Chat-4B-V1-5
            template_suffix = tokenizer.encode(template_suffix, add_special_tokens=False)[-1:]
        generate_ids = self._skip_stop_tokens(generate_ids, template_suffix, is_finished)
        if 'spaces_between_special_tokens' not in decode_kwargs:
            decode_kwargs['spaces_between_special_tokens'] = False
        return tokenizer.decode(generate_ids, **decode_kwargs)

    def prepare_generate_kwargs(self, generate_kwargs: Dict[str, Any], *, model=None) -> Dict[str, Any]:
        generation_config = generate_kwargs['generation_config']
        stop_words = getattr(generation_config, 'stop_words', None) or self.template_meta.stop_words
        generate_kwargs['stopping_criteria'] = StoppingCriteriaList([StopWordsCriteria(self.tokenizer, stop_words)])
        return generate_kwargs

    @staticmethod
    def _save_pil_image(image: Image.Image) -> str:
        img_bytes = image.tobytes()
        img_hash = hashlib.sha256(img_bytes).hexdigest()
        tmp_dir = os.path.join(get_cache_dir(), 'tmp', 'images')
        logger.info_once(f'create tmp_dir: {tmp_dir}')
        os.makedirs(tmp_dir, exist_ok=True)
        img_path = os.path.join(tmp_dir, f'{img_hash}.png')
        if not os.path.exists(img_path):
            image.save(img_path)
        return img_path

    @staticmethod
    def _concat_context_list(
            context_list: List[Context],
            res_context_list: List[Context],  # inplace
            res_context_type: List[ContextType],  # inplace
            system: Optional[str] = None,
            query: Optional[str] = None,
            response: Optional[str] = None,
            round0: Optional[int] = None) -> None:
        """Concat context list and replace placeholder"""
        round1 = None
        if round0 is not None:
            round1 = str(round0 + 1)
            round0 = str(round0)
        for context in context_list:
            if isinstance(context, str):
                if '{{RESPONSE}}' == context:
                    assert response is not None
                    res_context_list.append(response)
                    res_context_type.append(ContextType.RESPONSE)
                    continue
                old_str_list = ['{{SYSTEM}}', '{{QUERY}}', '{{ROUND0}}', '{{ROUND1}}']
                new_str_list = [system, query, round0, round1]
                for (old_str, new_str) in zip(old_str_list, new_str_list):
                    if new_str is not None and old_str in context:
                        assert isinstance(new_str, str), f'new_str: {new_str}'
                        context = context.replace(old_str, new_str)
            if len(context) == 0:
                continue
            res_context_list.append(context)
            res_context_type.append(ContextType.OTHER)

    def _simplify_context_list(self, context_list: List[Context], loss_scale_list: List[float],
                               inputs: StdTemplateInputs) -> Tuple[List[Context], List[float]]:
        """Merge anything in the context to simplify the inputs"""
        context_list, loss_scale_list = self._split_special_tokens(context_list, loss_scale_list)
        context_list, loss_scale_list = self._pre_tokenize(context_list, loss_scale_list, inputs)

        res: List[Context] = []  # result of context_list
        res_loss_scale: List[float] = []  # result of loss_scale_list
        temp: List[str] = []
        temp_loss_scale = 0.
        for i, (context, loss_scale) in enumerate(zip(context_list, loss_scale_list)):
            if isinstance(context, str) and (loss_scale == temp_loss_scale):
                temp.append(context)
            else:
                if len(temp) > 0:
                    res.append(''.join(temp))
                    res_loss_scale.append(temp_loss_scale)
                    temp.clear()
                if isinstance(context, str):  # loss_scale diff
                    temp.append(context)
                else:
                    res.append(context)
                    res_loss_scale.append(loss_scale)
                temp_loss_scale = loss_scale
        if len(temp) > 0:
            res.append(''.join(temp))
            res_loss_scale.append(temp_loss_scale)

        return res, res_loss_scale

    @staticmethod
    def _split_special_tokens(context_list: List[Context],
                              loss_scale_list: List[float]) -> Tuple[List[Context], List[float]]:
        """Split special tokens, for example `<image>`, `<video>`, this will help the replace_tag operation"""
        res: List[Context] = []
        loss_scale_res: List[float] = []
        for context, loss_scale in zip(context_list, loss_scale_list):
            contexts = []
            if isinstance(fetch_one(context), str):
                for d in split_str_parts_by(context, Template.special_tokens):
                    contexts.extend([d['key'], d['content']])
                contexts = [c for c in contexts if c]
                res.extend(contexts)
                loss_scale_res.extend([loss_scale] * len(contexts))
            else:
                res.append(context)
                loss_scale_res.append(loss_scale)
        return res, loss_scale_res

    def _tokenize(self, context, **tokenizer_kwargs):
        return self.tokenizer(
            context, return_attention_mask=False, add_special_tokens=False, **tokenizer_kwargs)['input_ids']

    def replace_tag(self, media_type: Literal['image', 'video', 'audio'], index: int,
                    inputs: StdTemplateInputs) -> List[Context]:
        """Override this function to do your own replace operation.

        This method is used to replace standard tags like `<image>` to some tokens that the model needs.

        Args:
            media_type: The modal.
            index: The index of the medias, for index 0 represents the first elements in `images`
            inputs: The inputs

        Returns:
            The content or input_ids after replacement.
        """
        if media_type == 'image':
            if self.mode == 'lmdeploy':
                return [[-100]]
            return self.image_placeholder
        elif media_type == 'video':
            return self.video_placeholder
        elif media_type == 'audio':
            return self.audio_placeholder

    def replace_ref(self, ref: str, index: int, inputs: StdTemplateInputs) -> List[Context]:
        """Replace objects referenced by the bbox to contents or input_ids. This is useful in the grounding task.
        Override this function to do your own replace operation.

        Args:
            ref: Description of the bbox
            index: The index in the `objects` key
            inputs: The inputs

        Returns:
            The contents or input_ids replaced
        """
        return [ref]

    def replace_cot_process(self, inputs: StdTemplateInputs) -> List[Context]:
        """Replace the cot process label for PRM training or inference.
        Override this function to do your own replace operation.

        Args:
            inputs: The inputs

        Returns:
            The contents or input_ids replaced
        """
        return [self.cot_process_placeholder]

    @staticmethod
    def _get_bbox_str(bbox: List[int]) -> str:
        point = []
        for x, y in zip(bbox[::2], bbox[1::2]):
            point.append(f'({x},{y})')
        return ','.join(point)

    def replace_bbox(self, bbox: List[int], index: int, inputs: StdTemplateInputs) -> List[Context]:
        """Replace bbox pointing to the objects to contents or input_ids. This is useful in the grounding task.
        Override this function to do your own replace operation.

        Args:
            bbox: [x, y] or [x1, y1, x2, y2]
            index: The index in the `objects` key
            inputs: The inputs

        Returns:
            The contents or input_ids replaced
        """
        return [f'[{self._get_bbox_str(bbox)}]']

    def _pre_tokenize_images(self, context_list: List[Context], loss_scale_list: List[float],
                             inputs: StdTemplateInputs) -> Tuple[List[Context], List[float]]:
        # https://github.com/modelscope/ms-swift/issues/3407
        # Fix the bounding box position offset issue in the Qwen2.5-VL grounding task.
        res: List[Context] = []
        res_loss_scale: List[float] = []
        inputs.image_idx = 0

        for context, loss_scale in zip(context_list, loss_scale_list):
            if context == '<image>' and inputs.is_multimodal and inputs.image_idx < len(inputs.images):
                c_list = self.replace_tag('image', inputs.image_idx, inputs)
                inputs.image_idx += 1
                loss_scale = 0. if self.template_backend == 'swift' else 1.
            else:
                c_list = [context]
            res += c_list
            res_loss_scale += [loss_scale] * len(c_list)
        return res, res_loss_scale

    def _pre_tokenize(self, context_list: List[Context], loss_scale_list: List[float],
                      inputs: StdTemplateInputs) -> Tuple[List[Context], List[float]]:
        """This method happens before tokenization, replace standard tags to the contents or input_ids needed by
        the model.

        Args:
            context_list: The content list
            loss_scale_list: The loss scale list
        Returns:
            The context_list and loss_scale_list after replacement.
        """
        context_list, loss_scale_list = self._pre_tokenize_images(context_list, loss_scale_list, inputs)
        if inputs.images and inputs.objects:
            self.normalize_bbox(inputs)
        # replace tag/object/box
        res: List[Context] = []  # result of context_list
        res_loss_scale: List[float] = []  # result of loss_scale_list

        # reset
        for k in ['video', 'audio', 'object', 'box']:
            setattr(inputs, f'{k}_idx', 0)

        for context, loss_scale in zip(context_list, loss_scale_list):
            for k in ['video', 'audio']:
                if context == f'<{k}>' and inputs.is_multimodal and getattr(inputs, f'{k}_idx') < len(
                        getattr(inputs, f'{k}s')):
                    c_list = self.replace_tag(k, getattr(inputs, f'{k}_idx'), inputs)
                    setattr(inputs, f'{k}_idx', getattr(inputs, f'{k}_idx') + 1)
                    loss_scale = 0.
                    break
            else:
                ref = inputs.objects.get('ref') or []
                bbox = inputs.objects.get('bbox') or []
                if context == '<ref-object>' and inputs.ref_idx < len(ref):
                    idx = inputs.ref_idx
                    c_list = self.replace_ref(ref[idx], idx, inputs)
                    inputs.ref_idx += 1
                elif context == '<bbox>' and inputs.bbox_idx < len(bbox):
                    idx = inputs.bbox_idx
                    c_list = self.replace_bbox(bbox[idx], idx, inputs)
                    inputs.bbox_idx += 1
                elif context == '<cot-process>' and self.mode == 'prm':
                    c_list = self.replace_cot_process(inputs)
                else:
                    c_list = [context]
            res += c_list
            res_loss_scale += [loss_scale] * len(c_list)
        return res, res_loss_scale

    @staticmethod
    def _add_default_tags(inputs: StdTemplateInputs):
        total_content = '\n'.join([message['content'] or '' for message in inputs.messages])
        if inputs.rejected_response:
            if isinstance(inputs.rejected_response, str):
                total_content += inputs.rejected_response
            else:
                total_content += '\n'.join(inputs.rejected_response)
        if inputs.system:
            total_content = f'{inputs.system}\n{total_content}'
        for media_type in ['image', 'audio', 'video']:
            media_key, media_tag = f'{media_type}s', f'<{media_type}>'
            medias = getattr(inputs, media_key)
            if not isinstance(medias, list):
                medias = [medias]
            if medias:
                num_media_tags = len(re.findall(media_tag, total_content))
                num_media = len(medias)
                num_new_tags = num_media - num_media_tags
                if num_new_tags > 0:
                    inputs.messages[0]['content'] = media_tag * num_new_tags + inputs.messages[0]['content']
                elif num_new_tags < 0:
                    logger.warning(
                        f'num_media: {num_media}, num_media_tags: {num_media_tags}, total_content: {total_content}. '
                        'We will only replace the frontmost media_tags while keeping the subsequent media_tags.')

    def _encode_context_list(
            self,
            context_list: List[Context],
            loss_scale_list: Optional[List[float]] = None) -> Tuple[List[int], List[int], List[float], Dict[str, Any]]:
        """return: input_ids, labels, tokenizer_kwargs"""
        input_ids: List[int] = []
        labels: List[int] = []
        loss_scale: List[float] = []
        tokenizer_kwargs = {}
        if loss_scale_list is None:
            loss_scale_list = [0.] * len(context_list)
        if self.loss_scale.keep_loss_scale:
            ignore_loss_scale = False
        else:
            ignore_loss_scale = all(loss_scale in {0, 1} for loss_scale in loss_scale_list)
        for i, (context, loss_weight) in enumerate(zip(context_list, loss_scale_list)):
            if isinstance(context, str):
                # tokenizer_kwargs is the returned tokenizer_kwargs,
                # while curr_tokenizer_kwargs is the tokenizer_kwargs for the current context.
                token_list = self._tokenize(context)
            else:
                token_list = context
            input_ids += token_list
            if loss_scale_list[i] > 0.0:
                labels += token_list
            else:
                labels += [-100] * len(token_list)
            if not ignore_loss_scale:
                loss_scale.extend([loss_weight] * len(token_list))
        if ignore_loss_scale:
            loss_scale = None
        return input_ids, labels, loss_scale, tokenizer_kwargs

    @staticmethod
    def _add_dynamic_eos(input_ids: List[int], labels: List[int], loss_scale: Optional[List[int]],
                         suffix_tokens_id: List[int]) -> None:
        suffix_len = len(suffix_tokens_id)
        start = 0
        for i in range(1, len(labels)):
            if labels[i - 1] >= 0 and labels[i] == -100:
                start = i
            if start > 0 and labels[i - 1] == -100 and labels[i] >= 0:
                # [0, 1, 2, -100(start), -100, 3(i), 4]
                length = i - start
                if length >= suffix_len and input_ids[start:start + suffix_len] == suffix_tokens_id:
                    labels[start:start + suffix_len] = suffix_tokens_id
                    if loss_scale and loss_scale[start:start + suffix_len] == [0] * suffix_len:
                        loss_scale[start:start + suffix_len] = [1] * suffix_len

    @staticmethod
    def _get_std_messages(messages):
        if messages and messages[0]['role'] == 'assistant':
            messages.insert(0, {'role': 'user', 'content': ''})  # pretrain
        if len(messages) % 2 == 1:
            messages.append({'role': 'assistant', 'content': None})  # inference

    def _jinja_encode(self, inputs: StdTemplateInputs):
        messages = inputs.messages.copy()
        if inputs.system is not None:
            messages.insert(0, {'role': 'system', 'content': inputs.system})
        if messages[-1]['content'] is None:
            messages.pop()
        add_generation_prompt = messages[-1]['role'] != 'assistant'
        kwargs = {}
        if inputs.tools:
            kwargs['tools'] = inputs.tools
        text = self.tokenizer.apply_chat_template(
            messages, tokenize=False, add_generation_prompt=add_generation_prompt, **kwargs)
        answer_len = 1 if self.is_training else 0
        return [text], [1.], answer_len

    def _get_system(self, inputs) -> Optional[str]:
        template_meta = self.template_meta
        system = inputs.system
        tools = inputs.tools
        template_meta.check_system(system)
        if system is None:
            system = template_meta.default_system

        if tools is not None:
            system = self.agent_template._format_tools(tools, system or '', inputs.messages[0])
        return system

    def _swift_prepare_messages(self, messages):
        if len(messages) < 2:
            return
        i = 1
        while i < len(messages):
            pre_message, message = messages[i - 1], messages[i]
            pre_role, pre_content = pre_message['role'], pre_message['content']
            role, content = message['role'], message['content']
            if pre_role == 'assistant' and role == 'tool':
                i_start = i
                while i + 1 < len(messages) and messages[i + 1]['role'] == 'tool':
                    i += 1
                pre_message['content'], tool_content = self.agent_template._format_tool_responses(
                    pre_content, messages[i_start:i + 1])
                messages[i_start:i + 1] = [{'role': 'tool', 'content': tool_content}]
                i = i_start + 1
            elif pre_role == 'assistant' and role == 'assistant' or pre_role == 'user' and role == 'user':
                # Consecutive messages from the assistant/user role need to be merged to prevent errors.
                pre_message['content'] = pre_content + content
                messages.pop(i)
            else:
                i += 1

    def _swift_encode(self, inputs: StdTemplateInputs):
        template_meta = self.template_meta
        system = self._get_system(inputs)
        self._swift_prepare_messages(inputs.messages)

        self._get_std_messages(inputs.messages)
        n_round = len(inputs.messages) // 2
        if n_round > 1 and not self.template_meta.support_multi_round:
            logger.warning_once(
                'The template does not support multi-round chat. Only use the last round of the conversation.')
            inputs.messages = inputs.messages[-2:]

        res_context_list: List[Context] = []
        res_context_types: List[ContextType] = []
        sep_token = None
        if template_meta.auto_add_bos:
            all_tokens = self.tokenizer.encode('a')
            single_token = self.tokenizer.encode('a', add_special_tokens=False)
            assert len(single_token) == 1
            idx = all_tokens.index(single_token[0])
            bos_token = all_tokens[:idx]
            sep_token = all_tokens[idx + 1:]
            if bos_token:
                res_context_list.append(bos_token)
                res_context_types.append(ContextType.OTHER)

        prefix = template_meta.system_prefix if system else template_meta.prefix
        self._concat_context_list(prefix, res_context_list, res_context_types, system=system)

        n_round = len(inputs.messages) // 2
        for i, (query_message, response_message) in enumerate(zip(inputs.messages[::2], inputs.messages[1::2])):
            query_role, query = query_message['role'], query_message['content']
            response_role, response = response_message['role'], response_message['content']
            # TODO: Optimize the Template mechanism.
            assert query_role in {'user', 'tool'}, f'query_role: {query_role}'
            assert response_role in {'assistant'}, f'response_role: {response_role}'
            if query_role == 'tool':
                prompt = query
                query = ''
            elif template_meta.is_post_system and i == n_round - 1:
                prompt = template_meta.system_prompt
            else:
                prompt = template_meta.prompt

            context_list = prompt.copy()
            extra_context_list = []
            extra_context_type = None
            if i < n_round - 1:
                # Not the last round.
                context_list.append('{{RESPONSE}}')
                if inputs.messages[2 * (i + 1)]['role'] != 'tool':
                    extra_context_list = template_meta.chat_sep
                    extra_context_type = ContextType.OTHER
            elif response is not None:
                # It is the final round, and the response exists (during training).
                context_list.append('{{RESPONSE}}')
                if self.is_training and not sep_token:
                    extra_context_list = template_meta.suffix
                    extra_context_type = ContextType.SUFFIX
            elif template_meta.response_prefix:
                # final round and during inference.
                context_list.append(template_meta.response_prefix)

            self._concat_context_list(
                context_list,
                res_context_list,
                res_context_types,
                query=query,
                response=response,
                system=system,
                round0=i)
            res_context_list += extra_context_list
            res_context_types += [extra_context_type] * len(extra_context_list)
        if template_meta.auto_add_bos and sep_token:
            res_context_list.append(sep_token)
            res_context_types.append(ContextType.SUFFIX)
        res_context_list, loss_scale_list = self.loss_scale(res_context_list, res_context_types, inputs.messages)
        if self.is_training:
            answer_len = len(extra_context_list) + bool(response is not None)
        else:
            answer_len = 0
        return res_context_list, loss_scale_list, answer_len

    def _encode_truncated(self, inputs):
        if self.mode in {'vllm', 'lmdeploy'}:
            encoded = Template._encode(self, inputs)
            for key in ['images', 'audios', 'videos']:
                encoded[key] = getattr(inputs, key)
        else:
            encoded = self._encode(inputs)

        input_ids = encoded.get('input_ids')
        labels = encoded.get('labels')
        loss_scale = encoded.get('loss_scale')

        # input_ids might be a tensor.
        lengths = [0]
        if input_ids is not None:
            lengths.append(len(input_ids))
        if labels is not None:
            lengths.append(len(labels))
        length = max(lengths)
        encoded['length'] = length

        if self.max_length is not None:
            if self.truncation_strategy == 'right':
                input_ids = input_ids[:self.max_length]
                if labels is not None:
                    labels = labels[:self.max_length]
                if loss_scale is not None:
                    loss_scale = loss_scale[:self.max_length]
            elif self.truncation_strategy == 'left':
                if len(input_ids) > self.max_length:
                    logger.warning_once(
                        'Input data was left-truncated because its length exceeds `max_length` (input length: '
                        f'{len(input_ids)}, max_length: {self.max_length}). '
                        'This may cause loss of important tokens (e.g., image tokens) and lead to errors. '
                        'To avoid this, consider increasing `max_length` or pre-filtering long sequences.',
                        hash_id='max_length_check')
                input_ids = input_ids[-self.max_length:]
                if labels is not None:
                    labels = labels[-self.max_length:]
                if loss_scale is not None:
                    loss_scale = loss_scale[-self.max_length:]
            elif self.truncation_strategy == 'raise':
                if length > self.max_length:
                    raise MaxLengthError(f'Current length of row({length}) is larger'
                                         f' than the max_length({self.max_length}).')
        encoded['input_ids'] = input_ids
        encoded['labels'] = labels
        encoded['loss_scale'] = loss_scale
        return encoded

    def _encode(self, inputs: StdTemplateInputs) -> Dict[str, Any]:
        template_backend = self.template_backend
        if (self.template_meta.template_type == 'dummy' and self.use_chat_template and not self.is_training
                and self.mode != 'seq_cls'):
            template_backend = 'jinja'
            logger.info_once(f'Setting template_backend: {template_backend}')
        res_context_list, loss_scale_list, answer_len = (
            self._swift_encode(inputs) if template_backend == 'swift' else self._jinja_encode(inputs))
        encoded = {}
        if self.is_encoder_decoder or self.mode == 'gkd':
            # tokenizer_kwargs: use prompt (qwen-audio)
            total_len = len(res_context_list)
            for key, _slice in zip(['prompt', 'answer'],
                                   [slice(0, total_len - answer_len),
                                    slice(total_len - answer_len, total_len)]):
                context_list, loss_scale = self._simplify_context_list(res_context_list[_slice],
                                                                       loss_scale_list[_slice], inputs)
                input_ids, labels, loss_scale, tokenizer_kwargs = self._encode_context_list(context_list, loss_scale)
                encoded[f'{key}_input_ids'] = input_ids
                encoded[f'{key}_labels'] = labels
                encoded[f'{key}_loss_scale'] = loss_scale
            input_ids = encoded['prompt_input_ids'] + encoded['answer_input_ids']
            labels = encoded['prompt_labels'] + encoded['answer_labels']
            loss_scale = None
            if isinstance(encoded['prompt_loss_scale'], list):
                loss_scale = encoded['prompt_loss_scale'] + encoded['answer_loss_scale']
        else:
            res_context_list, loss_scale_list = self._simplify_context_list(res_context_list, loss_scale_list, inputs)
            input_ids, labels, loss_scale, tokenizer_kwargs = self._encode_context_list(
                res_context_list, loss_scale_list)
        self._add_dynamic_eos(input_ids, labels, loss_scale, self._encode_context_list(self.template_meta.suffix)[0])

        if tokenizer_kwargs:
            encoded['tokenizer_kwargs'] = tokenizer_kwargs

        encoded['input_ids'] = input_ids
        encoded['labels'] = labels
        encoded['loss_scale'] = loss_scale
        if self.use_megatron:
            self._handle_megatron_cp(encoded)
            encoded['labels'] = encoded['labels'][1:] + [-100]
            encoded['position_ids'] = list(range(len(encoded['labels'])))
        elif encoded.get('labels') is not None:
            encoded['labels'][0] = -100
        if not self.is_training:
            for k in list(encoded.keys()):
                if k.endswith('labels') or k.endswith('loss_scale'):
                    encoded[k] = None
        return encoded

    def _handle_megatron_cp(self, encoded: Dict[str, Any]) -> None:
        cp_size = self.sequence_parallel_size
        if cp_size == 1:
            return
        input_ids = encoded['input_ids']
        padding_len = math.ceil(len(input_ids) / (cp_size * 2)) * (cp_size * 2) - len(input_ids)
        input_ids += [self.tokenizer.pad_token_id] * padding_len
        encoded['labels'] += [-100] * padding_len

    def debug_logger(self, inputs):
        if not strtobool(os.getenv('SWIFT_DEBUG', 'false')):
            return
        if 'input_ids' in inputs:
            k = 'input_ids'
            val = inputs['input_ids']
        elif 'generate_ids' in inputs:
            k = 'generate_ids'
            val = inputs['generate_ids']
        for v in val:
            self.print_inputs({k: v.tolist()})

    @staticmethod
    def _split_list(inputs: List[int], x: int) -> List[List[int]]:
        idxs = findall(inputs, x)
        idxs.append(len(inputs))
        res = []
        lo = 0
        for idx in idxs:
            res.append(inputs[lo:idx])
            lo = idx + 1
        return res

    def replace_video2image(self, load_video_func, inputs, replace_tag: Callable) -> List[Context]:
        context_list = []
        if self.mode in {'vllm', 'lmdeploy'}:
            video = inputs.videos.pop(inputs.video_idx)
            inputs.video_idx -= 1
        else:
            video = inputs.videos[inputs.video_idx]
        images = inputs.images
        new_images = load_video_func(video)
        inputs.images = images[:inputs.image_idx] + new_images + images[inputs.image_idx:]
        for i in range(len(new_images)):
            context_list += replace_tag(i)
        inputs.image_idx += len(new_images)
        return context_list

    def get_generate_ids(self, generate_ids: Union[torch.Tensor, List[int]],
                         num_prompt_tokens: int) -> Union[torch.Tensor, List[int]]:
        if self.skip_prompt:
            generate_ids = generate_ids[..., num_prompt_tokens:]
        return generate_ids

    def post_process_generate_response(self, response: str, inputs: StdTemplateInputs) -> str:
        return response

    def pre_forward_hook(self, model: nn.Module, args, kwargs):
        from swift.llm import to_device
        old_kwargs = to_device(kwargs, model.device)
        kwargs = to_device(self._post_encode(model, old_kwargs), model.device)
        for k, v in old_kwargs.items():
            if k in {'input_ids', 'attention_mask', 'labels', 'position_ids', 'output_hidden_states', 'logits_to_keep'
                     } and k not in kwargs:
                kwargs[k] = v
        if 'inputs_embeds' in kwargs:
            kwargs.pop('input_ids', None)

        base_model = self.get_base_model(model)
        parameters = inspect.signature(base_model.forward).parameters
        if 'position_ids' not in parameters:
            kwargs.pop('position_ids', None)
        return args, kwargs

    @property
    def is_training(self):
        return self.mode not in {'vllm', 'lmdeploy', 'pt'}

    def set_mode(self, mode: Literal['vllm', 'lmdeploy', 'pt', 'seq_cls', 'train', 'rlhf', 'kto', 'gkd', 'embedding', 'reranker', 'generative_reranker']) -> None:
        self.mode = mode

    def register_post_encode_hook(self, models: List[nn.Module]) -> None:
        """This function is important for multi-modal training, as it registers the post_encode method
            as a forward hook, converting input_ids into inputs_embeds.
        """
        if self._handles:
            return

        for model in models:
            # please use torch>=2.0
            handle = model.register_forward_pre_hook(self.pre_forward_hook, with_kwargs=True)
            self._handles.append((model, handle))

        if is_deepspeed_zero3_enabled():
            import deepspeed
            self._deepspeed_initialize = deepspeed.initialize

            @wraps(self._deepspeed_initialize)
            def _initialize(*args, **kwargs):
                res = self._deepspeed_initialize(*args, **kwargs)
                for model, handle in self._handles:
                    model._forward_pre_hooks.move_to_end(handle.id)
                return res

            deepspeed.initialize = _initialize

    def remove_post_encode_hook(self):
        models = []
        for model, handle in self._handles:
            models.append(model)
            handle.remove()
        self._handles = []

        if self._deepspeed_initialize is not None:
            import deepspeed
            deepspeed.initialize = self._deepspeed_initialize
        self._deepspeed_initialize = None
        return models

    def data_collator(self, batch: List[Dict[str, Any]], *, padding_to: Optional[int] = None) -> Dict[str, Any]:
        from swift.llm import RowPreprocessor
        if self.mode == 'rlhf':
            res = self._rlhf_data_collator(batch, padding_to=padding_to)
        elif self.mode == 'kto':
            res = self._kto_data_collator(batch, padding_to=padding_to)
        elif self.mode == 'gkd':
            res = self._gkd_data_collator(batch, padding_to=padding_to)
        elif self.mode in {'pt', 'train', 'prm'}:
            res = self._data_collator(batch, padding_to=padding_to)
        elif self.mode == 'seq_cls':
            res = self._seq_cls_data_collator(batch, padding_to=padding_to)
        elif self.mode == 'embedding':
<<<<<<< HEAD
            return self._embedding_data_collator(batch, padding_to=padding_to)
        elif self.mode in ['reranker', 'generative_reranker']:
            return self._reranker_data_collator(batch, padding_to=padding_to)
=======
            res = self._embedding_data_collator(batch, padding_to=padding_to)
        if not self.remove_unused_columns:
            extra_kwargs = [b['_extra_kwargs'] for b in batch if b.get('_extra_kwargs') is not None]
            extra_kwargs = RowPreprocessor.rows_to_batched(extra_kwargs)
            res.update({k: v for k, v in extra_kwargs.items() if k not in res})
        return res
>>>>>>> 3f4b4f18

    @staticmethod
    def _fetch_inputs_startswith(batch: List[Dict[str, Any]], prefix: str) -> List[Dict[str, Any]]:
        new_batch = []
        for inputs in batch:
            new_inputs = {}
            for k, v in inputs.items():
                if k.startswith(prefix):
                    new_inputs[k[len(prefix):]] = v
            new_batch.append(new_inputs)
        return new_batch

    @staticmethod
    def fetch_inputs(batch: List[Dict[str, Any]], keys: Optional[List[str]] = None) -> Dict[str, Any]:
        from swift.llm import RowPreprocessor
        keys = keys or []
        rows = RowPreprocessor.rows_to_batched(batch)
        return {k: rows[k] for k in keys if rows.get(k) is not None}

    @staticmethod
    def gather_list(batch: List[Dict[str, Any]], attr_name: str) -> Optional[List[Any]]:
        # List[Tensor] ->  List[Tensor]
        res = []
        for b in batch:
            if b.get(attr_name) is not None:
                res += b.pop(attr_name)
        return res

    @staticmethod
    def concat_tensor(batch: List[Dict[str, Any]], attr_name: str, dim: int) -> Optional[torch.Tensor]:
        res = []
        for b in batch:
            if b.get(attr_name) is not None:
                res.append(b.pop(attr_name))
        return torch.concat(res, dim=dim) if res else None

    def _rlhf_data_collator(self,
                            batch: List[Dict[str, Any]],
                            *,
                            chosen_prefix: str = 'chosen_',
                            rejected_prefix: str = 'rejected_',
                            padding_to: Optional[int] = None) -> Dict[str, Any]:
        new_batch = []
        for prefix in [chosen_prefix, rejected_prefix]:
            new_batch += self._fetch_inputs_startswith(batch, prefix)
        return self._data_collator(new_batch, padding_to=padding_to)

    def _kto_data_collator(self, batch: List[Dict[str, Any]], *, padding_to: Optional[int] = None) -> Dict[str, Any]:
        new_batch = self._fetch_inputs_startswith(batch, 'chosen_')
        kl_batch = self._fetch_inputs_startswith(batch, 'rejected_')

        res = self._data_collator(new_batch, padding_to=padding_to)
        kl_res = self._data_collator(kl_batch, padding_to=padding_to)
        res = {
            **{f'completion_{k}': v
               for k, v in res.items()},
            **{f'KL_completion_{k}': v
               for k, v in kl_res.items()},
        }
        label = [b['label'] for b in batch if b.get('label') is not None]
        if label:
            res['label'] = label
        return res

    def _gkd_data_collator(self, batch: List[Dict[str, Any]], *, padding_to: Optional[int] = None) -> Dict[str, Any]:
        res = self._data_collator(batch, padding_to=padding_to)
        prompts_batch = [{'input_ids': b['prompts']} for b in batch if b.get('prompts') is not None]
        if prompts_batch:
            prompts_res = self._data_collator(prompts_batch, padding_to=padding_to)
            res['prompts'] = prompts_res.pop('input_ids')
            res.update({f'prompt_{k}': v for k, v in prompts_res.items()})
        return res

    def _embedding_data_collator(self,
                                 batch: List[Dict[str, Any]],
                                 *,
                                 padding_to: Optional[int] = None) -> Dict[str, Any]:
        labels = []
        new_batch = []
        for b in batch:
            keys = [key for key in b.keys() if 'negative' in key]
            max_neg = None
            for key in keys:
                value_list = b[key]
                suffix = key[len('negative_'):]
                max_neg = len(value_list)
                for i, value in enumerate(value_list):
                    b[f'negative{i}_{suffix}'] = value
                b.pop(key)

            indexes = ['anchor_', 'positive_']
            if max_neg is not None:
                for i in range(0, max_neg):
                    indexes.append(f'negative{i}_')
            for prefix in indexes:
                new_batch += self._fetch_inputs_startswith([b], prefix)
            labels.extend(b.get('labels', None))
        res = self._data_collator(new_batch, padding_to=padding_to)
        if labels:
            res['labels'] = torch.tensor(labels, dtype=torch.float32)
        return res

    def _reranker_data_collator(self,
                                batch: List[Dict[str, Any]],
                                *,
                                padding_to: Optional[int] = None) -> Dict[str, Any]:
        import os
        max_negative_samples = int(os.environ.get('MAX_NEGATIVE_SAMPLES', 7))
        labels = []
        new_batch = []
        for b in batch:
            keys = [key for key in b.keys() if 'negative' in key]
            max_neg = None
            for key in keys:
                value_list = b[key]
                suffix = key[len('negative_'):]
                max_neg = min(max_negative_samples, len(value_list))
                for i, value in enumerate(value_list):
                    b[f'negative{i}_{suffix}'] = value
                b.pop(key)
                
            indexes = ['positive_']
            if max_neg is not None:
                for i in range(0, max_neg):
                    indexes.append(f'negative{i}_')
            for prefix in indexes:
                new_batch += self._fetch_inputs_startswith([b], prefix)
            labels.extend(b.get('labels', None)[:max_negative_samples+1])
        res = self._data_collator(new_batch, padding_to=padding_to)
        if labels:
            res['labels'] = torch.tensor(labels, dtype=torch.long)
        return res

    def _seq_cls_data_collator(self,
                               batch: List[Dict[str, Any]],
                               *,
                               padding_to: Optional[int] = None) -> Dict[str, Any]:
        labels = [b.pop('labels') for b in batch if b.get('labels') is not None]
        res = self._data_collator(batch, padding_to=padding_to)
        if labels:
            problem_type = self._get_problem_type(self.config)
            if problem_type == 'regression':
                labels = torch.tensor(labels, dtype=torch.float32)
            elif problem_type == 'multi_label_classification':
                one_hot_labels = torch.zeros((len(labels), self.config.num_labels), dtype=torch.float32)
                for i, label in enumerate(labels):
                    one_hot_labels[i, label] = 1
                labels = one_hot_labels
            else:
                labels = torch.tensor(labels, dtype=torch.long)
            res['labels'] = labels
        return res

    def _data_flatten(self, batch: List[Dict[str, Any]]) -> List[Dict[str, Any]]:
        new_batch = [(row, len(row['input_ids'])) for row in batch]
        return [self.packing_row(new_batch)]

    def _data_collator(self, batch: List[Dict[str, Any]], *, padding_to: Optional[int] = None) -> Dict[str, Any]:
        """
        Args:
            batch(`List[Dict[str, Any]]`): The input data in batch
            padding_to(`int`, optional): Whether padding the batch to a fixed length, if none, the batch
                will be padded to the `longest`
        """
        assert self.tokenizer.pad_token_id is not None
        padding_side = self.padding_side if self.is_training else 'left'
        padding_right = padding_side == 'right'
        packing_mode = self.use_megatron or self._packing
        if self.padding_free:
            batch[:] = self._data_flatten(batch)
        if self._packing:
            assert 'position_ids' in batch[0], f'batch[0]: {batch[0]}'
        res = {}
        if packing_mode:
            # only support llm
            for k in ['input_ids', 'labels', 'position_ids', 'loss_scale']:
                v = self.gather_list(batch, k)
                if v:
                    res[k] = [v]
        else:
            inputs_embeds = [b['inputs_embeds'] for b in batch if b.get('inputs_embeds') is not None]
            input_ids = [b['input_ids'] for b in batch if b.get('input_ids') is not None]
            channel = [b['channel'] for b in batch if b.get('channel') is not None]
            if inputs_embeds:
                res['inputs_embeds'] = inputs_embeds
            if input_ids:
                res['input_ids'] = input_ids
            if channel:
                res['channel'] = channel
            for key in ['labels', 'loss_scale', 'position_ids', 'token_type_ids']:
                val = [b[key] for b in batch if b.get(key) is not None]
                if val:
                    res[key] = val

        keys = [
            'input_ids', 'inputs_embeds', 'attention_mask', 'labels', 'loss_scale', 'position_ids', 'token_type_ids'
        ]
        pad_values = [self.tokenizer.pad_token_id, 0., 0, -100, 0., 0., 0]
        # Convert to tensor and remove unnecessary dimensions.
        seq_lens = None
        for key in keys:
            if key not in res:
                continue
            for i, val in enumerate(res[key]):
                if isinstance(val, (list, tuple)):
                    val = torch.tensor(val)
                elif key == 'inputs_embeds' and val.ndim == 3 or key != 'inputs_embeds' and val.ndim == 2:
                    val = val[0]
                res[key][i] = val
            if not seq_lens:
                seq_lens = [seq.shape[0] for seq in res[key]]
        if not packing_mode and seq_lens and ('input_ids' in res or 'inputs_embeds' in res):
            res['attention_mask'] = [torch.ones(seq_len, dtype=torch.int64) for seq_len in seq_lens]
            if self.is_training and self.padding_side == 'left':
                res['position_ids'] = [torch.arange(seq_len, dtype=torch.int64) for seq_len in seq_lens]

        if self.use_megatron:
            padding_to = math.ceil(max(seq_lens) / 128) * 128
            cp_size = self.sequence_parallel_size
            if cp_size > 1:
                padding_len = padding_to - seq_lens[0]
                position_ids = res['position_ids'][0].tolist()
                position_ids += list(range(cp_size * 2)) * (padding_len // (cp_size * 2))
                res['position_ids'][0] = torch.tensor(position_ids)

        for key, pad_value in zip(keys, pad_values):
            if key not in res:
                continue
            if self.use_megatron and key == 'position_ids' and self.sequence_parallel_size > 1:
                pass
            elif padding_to is not None:
                padding_len = padding_to - seq_lens[0]
                if padding_len > 0:
                    res[key][0] = F.pad(res[key][0], (0, padding_len) if padding_right else (padding_len, 0),
                                        'constant', pad_value)
            res[key] = self._pad_sequence(res[key], pad_value)

        # multimodal
        res.update(self._data_collator_mm_data(batch))
        if not self.use_megatron and (use_torchacc() or self.sequence_parallel_size > 1):
            res = self._torchacc_xtuner_data_collator(res, padding_to, self.tokenizer, padding_side)

        return res

    def _data_collator_mm_data(self, batch: List[Dict[str, Any]]) -> Dict[str, Any]:
        # multimodal
        res = {}
        pixel_values = [b['pixel_values'] for b in batch if b.get('pixel_values') is not None]
        if len(pixel_values) > 0:
            res['pixel_values'] = torch.concat(pixel_values)

            image_sizes = [b['image_sizes'] for b in batch if b.get('image_sizes') is not None]
            if len(image_sizes) > 0:
                res['image_sizes'] = torch.concat(image_sizes)

        pixel_values_videos = [b['pixel_values_videos'] for b in batch if b.get('pixel_values_videos') is not None]
        if len(pixel_values_videos) > 0:
            res['pixel_values_videos'] = torch.concat(pixel_values_videos)
        return res

    def _torchacc_xtuner_data_collator(self, res, padding_to, tokenizer, padding_side):
        # torchacc & xtuner
        input_ids = res.get('input_ids')
        attention_mask = res.get('attention_mask')
        labels = res.get('labels')
        loss_scale = res.get('loss_scale')
        if use_torchacc():
            from swift.utils.torchacc_utils import pad_and_split_batch
            rank, _, world_size, _ = get_dist_setting()
            input_ids, attention_mask, labels, loss_scale = pad_and_split_batch(
                padding_to,
                input_ids,
                attention_mask,
                labels,
                loss_scale,
                self.max_length,
                tokenizer,
                rank,
                world_size,
                padding_right=padding_side == 'right')
        if self.sequence_parallel_size > 1 and input_ids is not None:
            bs, seq_len = input_ids.shape
            if 'position_ids' not in res:
                position_ids = torch.arange(seq_len).unsqueeze(0).long().repeat(bs, 1)
            else:
                position_ids = res['position_ids']
            assert padding_side == 'right' or bs == 1, 'Sequence parallel only support padding_side=right'
            res['position_ids'] = position_ids
        _local_var = locals()
        for key in ['input_ids', 'attention_mask', 'labels', 'loss_scale']:
            value = _local_var[key]
            if value is not None:
                res[key] = value
        return res

    def print_inputs(self, inputs: Dict[str, Any], tokenizer_kwargs: Optional[Dict[str, Any]] = None) -> None:
        if tokenizer_kwargs is None:
            tokenizer_kwargs = {}
        for key in [
                'input', 'labels', 'generate', 'chosen_input', 'chosen_labels', 'rejected_input', 'rejected_labels'
        ]:
            val = inputs.get(key)  # fix val is a tensor
            if val is None:
                val = inputs.get(f'{key}_ids')
            if val is not None:
                key_upper = key.upper()
                logger.info(f'[{key_upper}_IDS] {val}')
                if key == 'labels' and self.mode in {'seq_cls', 'embedding', 'reranker', 'generative_reranker'}:
                    continue
                if isinstance(val, (list, tuple, torch.Tensor)):
                    val_str = self.safe_decode(val, **tokenizer_kwargs)
                    logger.info(f'[{key_upper}] {val_str}')
        if inputs.get('loss_scale') is not None:
            val = inputs['loss_scale']
            logger.info(f'[LOSS_SCALE] {val}')

    async def prepare_lmdeploy_pytorch_inputs(self, inputs) -> None:
        images = inputs.pop('images', None) or []
        if len(images) == 0:
            return
        input_ids = inputs['input_ids']
        idx_list = findall(input_ids, -100)
        assert len(idx_list) == len(images), f'len(idx_list): {len(idx_list)}, len(images): {len(images)}'
        idx_list.insert(0, -1)
        new_input_ids = []
        for i in range(len(idx_list) - 1):
            new_input_ids += input_ids[idx_list[i] + 1:idx_list[i + 1]]
            images[i]['offset'] = len(new_input_ids)
            new_input_ids += [images[i]['image_token_id']] * images[i]['image_tokens']
        new_input_ids += input_ids[idx_list[-1] + 1:]
        inputs['input_ids'] = new_input_ids
        inputs['multimodal'] = images

    async def prepare_lmdeploy_turbomind_inputs(self, inputs: Dict[str, Any]) -> None:
        images = inputs.pop('images', None) or []
        if len(images) == 0:
            return
        from lmdeploy.vl.constants import IMAGE_DUMMY_TOKEN_INDEX
        input_ids = inputs['input_ids']
        idx_list = findall(input_ids, -100)
        assert len(idx_list) == len(images), f'len(idx_list): {len(idx_list)}, len(images): {len(images)}'
        idx_list.insert(0, -1)
        new_input_ids = []
        ranges = []
        for i in range(len(idx_list) - 1):
            _range = []
            new_input_ids += input_ids[idx_list[i] + 1:idx_list[i + 1]]
            _range.append(len(new_input_ids))
            new_input_ids += [IMAGE_DUMMY_TOKEN_INDEX] * images[i].shape[0]
            _range.append(len(new_input_ids))
            ranges.append(_range)
        new_input_ids += input_ids[idx_list[-1] + 1:]
        inputs['input_embeddings'] = [image.to('cpu') for image in images]
        inputs['input_embedding_ranges'] = ranges
        inputs['input_ids'] = new_input_ids

    def _pad_sequence(self, sequences: List[torch.Tensor], padding_value: float = 0.) -> torch.Tensor:
        """Pad sequence by some side

        Args:
            sequences: The input sequences in tensor.
            padding_value: The padding value

        Returns:
            A tensor after padding
        """
        padding_side = self.padding_side if self.is_training else 'left'
        padding_right = padding_side == 'right'
        if padding_right:
            return pad_sequence(sequences, batch_first=True, padding_value=padding_value)

        max_len = max([s.shape[0] for s in sequences])

        padded_sequences = []
        for seq in sequences:
            pad_length = max_len - seq.shape[0]
            pad_tuple = [0] * ((seq.dim() - 1) * 2) + [pad_length, 0]
            padded_seq = F.pad(seq, tuple(pad_tuple), 'constant', padding_value)
            padded_sequences.append(padded_seq)

        return torch.stack(padded_sequences)

    def safe_decode(self, input_ids: List[int], **tokenizer_kwargs) -> str:
        if isinstance(self, Template):
            tokenizer = self.tokenizer
            placeholder_tokens = self.placeholder_tokens
        else:
            tokenizer = self
            placeholder_tokens = []

        def _is_special(token: int) -> bool:
            if isinstance(token, float) or token < 0:
                return True
            return token in placeholder_tokens

        if isinstance(input_ids, torch.Tensor):
            input_ids = input_ids.tolist()
        if len(input_ids) == 0:
            return ''
        result_str = ''
        for i in range(len(input_ids)):
            if i == 0:
                if _is_special(input_ids[i]):
                    s = 0
                else:
                    e = 0
                continue
            if _is_special(input_ids[i]) and not _is_special(input_ids[i - 1]):
                s = i
                result_str += tokenizer.decode(input_ids[e:s], **tokenizer_kwargs)
            if not _is_special(input_ids[i]) and _is_special(input_ids[i - 1]):
                e = i
                result_str += f'[{input_ids[i - 1]} * {e - s}]'
        if _is_special(input_ids[i]):
            result_str += f'[{input_ids[i]} * {len(input_ids) - s}]'
        else:
            result_str += tokenizer.decode(input_ids[e:], **tokenizer_kwargs)
        return result_str

    @staticmethod
    @contextmanager
    def _patch_flash_attention_forward(modeling_module, position_ids, use_new_func: bool = False):
        _origin_flash_attention_forward = modeling_module._flash_attention_forward

        def _flash_attention_forward(*args, **kwargs):
            if use_new_func:
                from transformers.modeling_flash_attention_utils import (_flash_attention_forward as
                                                                         flash_attention_forward)
                if args and isinstance(args[0], nn.Module):
                    args = args[1:]
                if 'is_causal' not in kwargs:
                    kwargs['is_causal'] = True
            else:
                flash_attention_forward = _origin_flash_attention_forward
            kwargs['position_ids'] = position_ids
            return flash_attention_forward(*args, **kwargs)

        modeling_module._flash_attention_forward = _flash_attention_forward
        try:
            yield
        finally:
            modeling_module._flash_attention_forward = _origin_flash_attention_forward<|MERGE_RESOLUTION|>--- conflicted
+++ resolved
@@ -1320,18 +1320,14 @@
         elif self.mode == 'seq_cls':
             res = self._seq_cls_data_collator(batch, padding_to=padding_to)
         elif self.mode == 'embedding':
-<<<<<<< HEAD
-            return self._embedding_data_collator(batch, padding_to=padding_to)
+            res =  self._embedding_data_collator(batch, padding_to=padding_to)
         elif self.mode in ['reranker', 'generative_reranker']:
-            return self._reranker_data_collator(batch, padding_to=padding_to)
-=======
-            res = self._embedding_data_collator(batch, padding_to=padding_to)
+            res =  self._reranker_data_collator(batch, padding_to=padding_to)
         if not self.remove_unused_columns:
             extra_kwargs = [b['_extra_kwargs'] for b in batch if b.get('_extra_kwargs') is not None]
             extra_kwargs = RowPreprocessor.rows_to_batched(extra_kwargs)
             res.update({k: v for k, v in extra_kwargs.items() if k not in res})
         return res
->>>>>>> 3f4b4f18
 
     @staticmethod
     def _fetch_inputs_startswith(batch: List[Dict[str, Any]], prefix: str) -> List[Dict[str, Any]]:
